package goroutine

import (
	"bytes"
	"errors"
	"fmt"
	"io"
	"os"
	"testing"
)

func TestGoroutine(t *testing.T) {
	resultChan := make(chan string)
	// Given some example functions
	f0 := func() {
		resultChan <- "Hallo Welt"
	}
	f1 := func() {
		func(name string) {
			resultChan <- fmt.Sprintf("Hallo %s", name)
		}("GoWorld")
	}
	f2 := func() {
		func(a, b int) {
			resultChan <- fmt.Sprintf("%d / %d = %d", a, b, a/b)
		}(42, 2)
	}
	f3 := func() {
		func(a, b int) {
			resultChan <- fmt.Sprintf("%d / %d = %d", a, b, a/b)
		}(42, 0)
	}
	f4 := func() {
		panic("Error in goroutine")
	}
	recF0 := func(v interface{}) {
		resultChan <- fmt.Sprintf("%v", v)
	}
	recF1 := func(v interface{}) {
		panic(nil)
	}

	tests := []struct {
		name   string
		f      func()
		params []interface{}
		want   string
	}{
		{"Goroutine with a zero param function", f0, []interface{}{}, "Hallo Welt"},
		{"Goroutine with a one param function", f1, []interface{}{"GoWorld"}, "Hallo GoWorld"},
		{"Goroutine with a two param function", f2, []interface{}{42, 2}, "42 / 2 = 21"},
	}

	for _, test := range tests {
		t.Run(test.name, func(t *testing.T) {
			Goroutine(test.f).Go()
			got := <-resultChan
			assertOutput(t, got, test.want)
		})
	}

	t.Run("Goroutine with a two param function and a custom recover function which recovered from a panic", func(t *testing.T) {
		Goroutine(f3).WithRecoverFunc(recF0).Go()
		got := <-resultChan
		want := "runtime error: integer divide by zero"
		assertOutput(t, got, want)
	})

<<<<<<< HEAD
	t.Run("Starting a Goroutine with wrong type which should raise a panic", func(t *testing.T) {
		assertPanic(t, func() { Goroutine(1) })
=======
	t.Run("Goroutine with recover function which panics should never raise an application crash", func(t *testing.T) {
		defer func() {
			if r := recover(); r != nil {
				t.Errorf("The code did panic")
			}
		}()
		<-Goroutine(f4).WithRecoverFunc(recF1).Go()
>>>>>>> 0908e5cf
	})
}

func TestGo(t *testing.T) {
	resultChan := make(chan string)
	// Example function which panicked in goroutine
	f := func() {
		func(a, b int) {
			resultChan <- fmt.Sprintf("%d / %d = %d", a, b, a/b)
		}(10, 0)
	}

	originalRecoverFunc := GetDefaultRecoverFunc()

	t.Run("Goroutine with a two param function which panicked in recover func and recovered", func(t *testing.T) {
		SetDefaultRecoverFunc(func(v interface{}) { panic("Panic in recover func") })
		Go(f)
		SetDefaultRecoverFunc(originalRecoverFunc)
	})
}

<<<<<<< HEAD
	originalRecoverFunc := GetDefaultRecoverFunc()

	t.Run("Goroutine with a two param function which recovered from a panic", func(t *testing.T) {
		SetDefaultRecoverFunc(func(v interface{}) { resultChan <- fmt.Sprintf("%v", v) })
		Go(fn2, 2, 0)
		got := <-resultChan
		want := "runtime error: integer divide by zero"
=======
func TestDefaultRecoverFunc(t *testing.T) {
	t.Run("defaultRecoverFunc: panic value is an error", func(t *testing.T) {
		got := recordStdOut(func() { defaultRecoverFunc(errors.New("panic value is an error")) })
		want := "Error(*errors.errorString): panic value is an error\n"
		assertOutput(t, got, want)
	})

	t.Run("defaultRecoverFunc: panic value is an error", func(t *testing.T) {
		got := recordStdOut(func() { defaultRecoverFunc("panic value is a string message") })
		want := "Goroutine panic recovered: panic value is a string message\n"
>>>>>>> 0908e5cf
		assertOutput(t, got, want)
		SetDefaultRecoverFunc(originalRecoverFunc)
	})

	t.Run("Goroutine with a wrong number of params which recovered from a panic", func(t *testing.T) {
		SetDefaultRecoverFunc(func(v interface{}) { resultChan <- fmt.Sprintf("%v", v) })
		Go(fn0, 1)
		got := <-resultChan
		want := "Function signature: func() | The number of params (1) does not match required function params (0)\n"
		assertOutput(t, got, want)
		SetDefaultRecoverFunc(originalRecoverFunc)
	})

	t.Run("Starting a Goroutine with wrong type which should raise a panic", func(t *testing.T) {
		assertPanic(t, func() { Go(1) })
	})
}

func TestDefaultRecoverFunc(t *testing.T) {
	t.Run("defaultRecoverFunc: panic value is an error", func(t *testing.T) {
		got := recordStdOut(func() { defaultRecoverFunc(errors.New("panic value is an error")) })
		want := "Error(*errors.errorString): panic value is an error\n"
		assertOutput(t, got, want)
	})

	t.Run("defaultRecoverFunc: panic value is an error", func(t *testing.T) {
		got := recordStdOut(func() { defaultRecoverFunc("panic value is a string message") })
		want := "Goroutine panic recovered: panic value is a string message\n"
		assertOutput(t, got, want)
	})
}

func TestSignature(t *testing.T) {
	fn0 := struct{}{}
	fn1 := func() {}
	fn2 := func(a, b int) {}
	fn3 := func(a, b int) string { return "" }
	fn4 := func(a int) (string, error) { return "", nil }

	tests := []struct {
		name string
		fn   interface{}
		want string
	}{
		{"Is not a function", fn0, "<not a function>"},
		{"Is a function without input params", fn1, "func()"},
		{"Is a function with one input param", fn2, "func(int, int)"},
		{"Is a function with two input params and one output param", fn3, "func(int, int) string"},
		{"Is a function with one input params and two output params", fn4, "func(int) (string, error)"},
	}

	for _, test := range tests {
		t.Run(test.name, func(t *testing.T) {
			got := signature(test.fn)
			assertOutput(t, got, test.want)
		})
	}
}

func assertOutput(t *testing.T, got, want string) {
	t.Helper()
	if got != want {
		t.Errorf("got %q, want %q", got, want)
	}
}

<<<<<<< HEAD
func assertPanic(t *testing.T, fn func()) {
	defer func() {
		if r := recover(); r == nil {
			t.Errorf("The code did not panic")
		}
	}()
	fn() // Run the panic function
}

func recordStdOut(fn func()) string {
=======
func recordStdOut(f func()) string {
>>>>>>> 0908e5cf
	old := os.Stdout // Keep backup of the real stdout
	r, w, _ := os.Pipe()
	os.Stdout = w

<<<<<<< HEAD
	fn() // Run the function
=======
	f() // Run the function
>>>>>>> 0908e5cf

	outC := make(chan string)
	// Copy the output in a separate goroutine so printing can't block indefinitely
	go func() {
		var buf bytes.Buffer
<<<<<<< HEAD
		_, _  = io.Copy(&buf, r)
=======
		_, _ = io.Copy(&buf, r)
>>>>>>> 0908e5cf
		outC <- buf.String()
	}()
	// Back to normal state
	_ = w.Close()
	os.Stdout = old // Restoring the real stdout
	return <-outC
}<|MERGE_RESOLUTION|>--- conflicted
+++ resolved
@@ -66,10 +66,6 @@
 		assertOutput(t, got, want)
 	})
 
-<<<<<<< HEAD
-	t.Run("Starting a Goroutine with wrong type which should raise a panic", func(t *testing.T) {
-		assertPanic(t, func() { Goroutine(1) })
-=======
 	t.Run("Goroutine with recover function which panics should never raise an application crash", func(t *testing.T) {
 		defer func() {
 			if r := recover(); r != nil {
@@ -77,7 +73,6 @@
 			}
 		}()
 		<-Goroutine(f4).WithRecoverFunc(recF1).Go()
->>>>>>> 0908e5cf
 	})
 }
 
@@ -99,44 +94,6 @@
 	})
 }
 
-<<<<<<< HEAD
-	originalRecoverFunc := GetDefaultRecoverFunc()
-
-	t.Run("Goroutine with a two param function which recovered from a panic", func(t *testing.T) {
-		SetDefaultRecoverFunc(func(v interface{}) { resultChan <- fmt.Sprintf("%v", v) })
-		Go(fn2, 2, 0)
-		got := <-resultChan
-		want := "runtime error: integer divide by zero"
-=======
-func TestDefaultRecoverFunc(t *testing.T) {
-	t.Run("defaultRecoverFunc: panic value is an error", func(t *testing.T) {
-		got := recordStdOut(func() { defaultRecoverFunc(errors.New("panic value is an error")) })
-		want := "Error(*errors.errorString): panic value is an error\n"
-		assertOutput(t, got, want)
-	})
-
-	t.Run("defaultRecoverFunc: panic value is an error", func(t *testing.T) {
-		got := recordStdOut(func() { defaultRecoverFunc("panic value is a string message") })
-		want := "Goroutine panic recovered: panic value is a string message\n"
->>>>>>> 0908e5cf
-		assertOutput(t, got, want)
-		SetDefaultRecoverFunc(originalRecoverFunc)
-	})
-
-	t.Run("Goroutine with a wrong number of params which recovered from a panic", func(t *testing.T) {
-		SetDefaultRecoverFunc(func(v interface{}) { resultChan <- fmt.Sprintf("%v", v) })
-		Go(fn0, 1)
-		got := <-resultChan
-		want := "Function signature: func() | The number of params (1) does not match required function params (0)\n"
-		assertOutput(t, got, want)
-		SetDefaultRecoverFunc(originalRecoverFunc)
-	})
-
-	t.Run("Starting a Goroutine with wrong type which should raise a panic", func(t *testing.T) {
-		assertPanic(t, func() { Go(1) })
-	})
-}
-
 func TestDefaultRecoverFunc(t *testing.T) {
 	t.Run("defaultRecoverFunc: panic value is an error", func(t *testing.T) {
 		got := recordStdOut(func() { defaultRecoverFunc(errors.New("panic value is an error")) })
@@ -151,33 +108,6 @@
 	})
 }
 
-func TestSignature(t *testing.T) {
-	fn0 := struct{}{}
-	fn1 := func() {}
-	fn2 := func(a, b int) {}
-	fn3 := func(a, b int) string { return "" }
-	fn4 := func(a int) (string, error) { return "", nil }
-
-	tests := []struct {
-		name string
-		fn   interface{}
-		want string
-	}{
-		{"Is not a function", fn0, "<not a function>"},
-		{"Is a function without input params", fn1, "func()"},
-		{"Is a function with one input param", fn2, "func(int, int)"},
-		{"Is a function with two input params and one output param", fn3, "func(int, int) string"},
-		{"Is a function with one input params and two output params", fn4, "func(int) (string, error)"},
-	}
-
-	for _, test := range tests {
-		t.Run(test.name, func(t *testing.T) {
-			got := signature(test.fn)
-			assertOutput(t, got, test.want)
-		})
-	}
-}
-
 func assertOutput(t *testing.T, got, want string) {
 	t.Helper()
 	if got != want {
@@ -185,39 +115,18 @@
 	}
 }
 
-<<<<<<< HEAD
-func assertPanic(t *testing.T, fn func()) {
-	defer func() {
-		if r := recover(); r == nil {
-			t.Errorf("The code did not panic")
-		}
-	}()
-	fn() // Run the panic function
-}
-
-func recordStdOut(fn func()) string {
-=======
 func recordStdOut(f func()) string {
->>>>>>> 0908e5cf
 	old := os.Stdout // Keep backup of the real stdout
 	r, w, _ := os.Pipe()
 	os.Stdout = w
 
-<<<<<<< HEAD
-	fn() // Run the function
-=======
 	f() // Run the function
->>>>>>> 0908e5cf
 
 	outC := make(chan string)
 	// Copy the output in a separate goroutine so printing can't block indefinitely
 	go func() {
 		var buf bytes.Buffer
-<<<<<<< HEAD
-		_, _  = io.Copy(&buf, r)
-=======
 		_, _ = io.Copy(&buf, r)
->>>>>>> 0908e5cf
 		outC <- buf.String()
 	}()
 	// Back to normal state
